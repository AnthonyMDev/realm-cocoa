//
//  table.mm
//  TightDB
//

#import <Foundation/Foundation.h>

#include <tightdb/util/unique_ptr.hpp>
#include <tightdb/table.hpp>
#include <tightdb/descriptor.hpp>
#include <tightdb/table_view.hpp>
#include <tightdb/lang_bind_helper.hpp>

#import <tightdb/objc/table.h>
#import <tightdb/objc/table_priv.h>
#import <tightdb/objc/query.h>
#import <tightdb/objc/query_priv.h>
#import <tightdb/objc/cursor.h>
#import <tightdb/objc/support.h>

#include <tightdb/objc/util.hpp>

using namespace std;

@implementation TightdbBinary
{
    tightdb::BinaryData m_data;
}
-(id)initWithData:(const char*)data size:(size_t)size
{
    self = [super init];
    if (self) {
        m_data = tightdb::BinaryData(data, size);
    }
    return self;
}
-(id)initWithBinary:(tightdb::BinaryData)data
{
    self = [super init];
    if (self) {
        m_data = data;
    }
    return self;
}
-(const char*)getData
{
    return m_data.data();
}
-(size_t)getSize
{
    return m_data.size();
}
-(BOOL)isEqual:(TightdbBinary*)bin
{
    return m_data == bin->m_data;
}
-(tightdb::BinaryData&)getNativeBinary
{
    return m_data;
}
@end


@interface TightdbMixed()
+(TightdbMixed*)mixedWithNativeMixed:(const tightdb::Mixed&)other;
-(tightdb::Mixed&)getNativeMixed;
@end
@implementation TightdbMixed
{
    tightdb::Mixed m_mixed;
    TightdbTable* m_table;
}

+(TightdbMixed*)mixedWithBool:(BOOL)value
{
    TightdbMixed* mixed = [[TightdbMixed alloc] init];
    mixed->m_mixed = tightdb::Mixed(bool(value));
    mixed->m_table = nil;
    return mixed;
}

+(TightdbMixed*)mixedWithInt64:(int64_t)value
{
    TightdbMixed* mixed = [[TightdbMixed alloc] init];
    mixed->m_mixed = tightdb::Mixed(value);
    mixed->m_table = nil;
    return mixed;
}

+(TightdbMixed*)mixedWithFloat:(float)value
{
    TightdbMixed* mixed = [[TightdbMixed alloc] init];
    mixed->m_mixed = tightdb::Mixed(value);
    mixed->m_table = nil;
    return mixed;
}

+(TightdbMixed*)mixedWithDouble:(double)value
{
    TightdbMixed* mixed = [[TightdbMixed alloc] init];
    mixed->m_mixed = tightdb::Mixed(value);
    mixed->m_table = nil;
    return mixed;
}

+(TightdbMixed*)mixedWithString:(NSString*)value
{
    TightdbMixed* mixed = [[TightdbMixed alloc] init];
    mixed->m_mixed = tightdb::Mixed(ObjcStringAccessor(value));
    mixed->m_table = nil;
    return mixed;
}

+(TightdbMixed*)mixedWithBinary:(TightdbBinary*)value
{
    TightdbMixed* mixed = [[TightdbMixed alloc] init];
    mixed->m_mixed = tightdb::Mixed([value getNativeBinary]);
    mixed->m_table = nil;
    return mixed;
}

+(TightdbMixed*)mixedWithBinary:(const char*)data size:(size_t)size
{
    TightdbMixed* mixed = [[TightdbMixed alloc] init];
    mixed->m_mixed = tightdb::Mixed(tightdb::BinaryData(data, size));
    mixed->m_table = nil;
    return mixed;
}

+(TightdbMixed*)mixedWithDate:(time_t)value
{
    TightdbMixed* mixed = [[TightdbMixed alloc] init];
    mixed->m_mixed = tightdb::Mixed(tightdb::DateTime(value));
    mixed->m_table = nil;
    return mixed;
}

+(TightdbMixed*)mixedWithTable:(TightdbTable*)value
{
    TightdbMixed* mixed = [[TightdbMixed alloc] init];
    mixed->m_mixed = tightdb::Mixed(tightdb::Mixed::subtable_tag());
    mixed->m_table = value;
    return mixed;
}

+(TightdbMixed*)mixedWithNativeMixed:(const tightdb::Mixed&)value
{
    TightdbMixed* mixed = [[TightdbMixed alloc] init];
    mixed->m_mixed = value;
    mixed->m_table = nil;
    return mixed;
}

-(tightdb::Mixed&)getNativeMixed
{
    return m_mixed;
}

-(BOOL)isEqual:(TightdbMixed*)other
{
    tightdb::DataType type = m_mixed.get_type();
    if (type != other->m_mixed.get_type())
        return NO;
    switch (type) {
        case tightdb::type_Bool:
            return m_mixed.get_bool() == other->m_mixed.get_bool();
        case tightdb::type_Int:
            return m_mixed.get_int() == other->m_mixed.get_int();
        case tightdb::type_Float:
            return m_mixed.get_float() == other->m_mixed.get_float();
        case tightdb::type_Double:
            return m_mixed.get_double() == other->m_mixed.get_double();
        case tightdb::type_String:
            return m_mixed.get_string() == other->m_mixed.get_string();
        case tightdb::type_Binary:
            return m_mixed.get_binary() == other->m_mixed.get_binary();
        case tightdb::type_DateTime:
            return m_mixed.get_datetime() == other->m_mixed.get_datetime();
        case tightdb::type_Table:
            return [m_table getNativeTable] == [other->m_table getNativeTable]; // Compare table contents
        case tightdb::type_Mixed:
            TIGHTDB_ASSERT(false);
            break;
    }
    return NO;
}

-(TightdbType)getType
{
    return TightdbType(m_mixed.get_type());
}

-(BOOL)getBool
{
    return m_mixed.get_bool();
}

-(int64_t)getInt
{
    return m_mixed.get_int();
}

-(float)getFloat
{
    return m_mixed.get_float();
}

-(double)getDouble
{
    return m_mixed.get_double();
}

-(NSString*)getString
{
    return to_objc_string(m_mixed.get_string());
}

-(TightdbBinary*)getBinary
{
    return [[TightdbBinary alloc] initWithBinary:m_mixed.get_binary()];
}

-(time_t)getDate
{
    return m_mixed.get_datetime().get_datetime();
}

-(TightdbTable*)getTable
{
    return m_table;
}
@end


@interface TightdbDescriptor()
+(TightdbDescriptor*)descWithDesc:(tightdb::Descriptor*)desc readOnly:(BOOL)read_only error:(NSError* __autoreleasing*)error;
@end

@implementation TightdbDescriptor
{
    tightdb::DescriptorRef m_desc;
    BOOL m_read_only;
}


+(TightdbDescriptor*)descWithDesc:(tightdb::Descriptor*)desc readOnly:(BOOL)read_only error:(NSError* __autoreleasing*)error
{
    static_cast<void>(error);
    TightdbDescriptor* desc_2 = [[TightdbDescriptor alloc] init];
    desc_2->m_desc.reset(desc);
    desc_2->m_read_only = read_only;
    return desc_2;
}

// FIXME: Provide a version of this method that takes a 'const char*'. This will simplify _addColumns of MyTable.
// FIXME: Detect errors from core library
-(BOOL)addColumnWithType:(TightdbType)type andName:(NSString*)name
{
    return [self addColumnWithType:type andName:name error:nil];
}

-(BOOL)addColumnWithType:(TightdbType)type andName:(NSString*)name error:(NSError* __autoreleasing*)error
{
    if (m_read_only) {
        if (error)
            *error = make_tightdb_error(tdb_err_FailRdOnly, @"Tried to add column while read only");
        return NO;
    }
    TIGHTDB_EXCEPTION_ERRHANDLER(
        m_desc->add_column(tightdb::DataType(type), ObjcStringAccessor(name));,
        NO);
    return YES;
}




-(TightdbDescriptor*)addColumnTable:(NSString*)name
{
    return [self addColumnTable:name error:nil];
}

-(TightdbDescriptor*)addColumnTable:(NSString*)name error:(NSError* __autoreleasing*)error
{
    if (m_read_only) {
        if (error)
            *error = make_tightdb_error(tdb_err_FailRdOnly, @"Tried to add column while read only");
        return nil;
    }
    TIGHTDB_EXCEPTION_ERRHANDLER(
        tightdb::DescriptorRef subdesc;
        m_desc->add_column(tightdb::type_Table, ObjcStringAccessor(name), &subdesc);
        return [TightdbDescriptor descWithDesc:subdesc.get() readOnly:FALSE error:error];,
        nil);
}

-(TightdbDescriptor*)getSubdescriptor:(NSUInteger)col_ndx
{
    return [self getSubdescriptor:col_ndx error:nil];
}

-(TightdbDescriptor*)getSubdescriptor:(NSUInteger)col_ndx error:(NSError* __autoreleasing*)error
{
    TIGHTDB_EXCEPTION_ERRHANDLER(
        tightdb::DescriptorRef subdesc = m_desc->get_subdescriptor(col_ndx);
        return [TightdbDescriptor descWithDesc:subdesc.get() readOnly:m_read_only error:error];,
        nil);
}

-(NSUInteger)getColumnCount
{
    return m_desc->get_column_count();
}
-(TightdbType)getColumnType:(NSUInteger)ndx
{
    return (TightdbType)m_desc->get_column_type(ndx);
}
-(NSString*)getColumnName:(NSUInteger)ndx
{
    return to_objc_string(m_desc->get_column_name(ndx));
}
-(NSUInteger)getColumnIndex:(NSString*)name
{
    return m_desc->get_column_index(ObjcStringAccessor(name));
}
-(void)dealloc
{
#ifdef TIGHTDB_DEBUG
    NSLog(@"TightdbDescriptor dealloc");
#endif
}


@end


@implementation TightdbView
{
    tightdb::util::UniquePtr<tightdb::TableView> m_view;
    TightdbTable* m_table;
    TightdbCursor* m_tmp_cursor;
    BOOL m_read_only;
}

+(TightdbView*)viewWithTable:(TightdbTable*)table andNativeView:(const tightdb::TableView&)view
{
    TightdbView* view_2 = [[TightdbView alloc] init];
    if (!view_2)
        return nil;
    view_2->m_view.reset(new tightdb::TableView(view)); // FIXME: Exception handling needed here
    view_2->m_table = table;
    view_2->m_read_only = [table isReadOnly];

    return view_2;
}

-(id)_initWithQuery:(TightdbQuery*)query
{
    self = [super init];
    if (self) {
        tightdb::Query& query_2 = [query getNativeQuery];
        m_view.reset(new tightdb::TableView(query_2.find_all())); // FIXME: Exception handling needed here
        m_table = [query getTable];
        m_read_only = [m_table isReadOnly];
    }
    return self;
}

-(TightdbTable*)getTable
{
    return m_table;
}

-(void)dealloc
{
#ifdef TIGHTDB_DEBUG
    NSLog(@"TightdbView dealloc");
#endif
    m_table = nil; // FIXME: What is the point of doing this?
}

-(TightdbCursor*)cursorAtIndex:(NSUInteger)ndx
{
    // The cursor constructor checks the index is in bounds. However, getSourceIndex should
    // not be called with illegal index.

    if (ndx >= [self count])
        return nil;

    return [[TightdbCursor alloc] initWithTable:m_table ndx:[self getSourceIndex:ndx]];
}

-(NSUInteger)count
{
    return m_view->size();
}
-(BOOL)isEmpty
{
    return m_view->is_empty();
}
-(NSUInteger)getColumnCount
{
    return m_view->get_column_count();
}

-(TightdbType)getColumnType:(NSUInteger)colNdx
{
    TIGHTDB_EXCEPTION_HANDLER_COLUMN_INDEX_VALID(colNdx);
    return TightdbType(m_view->get_column_type(colNdx));
}
-(void) sortColumnWithIndex: (NSUInteger)columnIndex
{
    [self sortColumnWithIndex:columnIndex inOrder:tightdb_ascending];
}
-(void) sortColumnWithIndex: (NSUInteger)columnIndex  inOrder: (TightdbSortOrder)order
{
    TightdbType columnType = [self getColumnType:columnIndex];
    
    if(columnType != tightdb_Int && columnType != tightdb_Bool && columnType != tightdb_Date) {
        NSException* exception = [NSException exceptionWithName:@"tightdb:sort_on_column_with_type_not_supported"
                                                         reason:@"Sort is currently only supported on Integer, Boolean and Date columns."
                                                       userInfo:[NSMutableDictionary dictionary]];
        [exception raise];
    }
    
    try {
        m_view->sort(columnIndex, order == 0);
    } catch(std::exception& ex) {
        NSException* exception = [NSException exceptionWithName:@"tightdb:core_exception"
                                                         reason:[NSString stringWithUTF8String:ex.what()]
                                                       userInfo:[NSMutableDictionary dictionary]];
        [exception raise];
    }
}
-(int64_t)get:(NSUInteger)col_ndx ndx:(NSUInteger)ndx
{
    return m_view->get_int(col_ndx, ndx);
}
-(BOOL)getBool:(NSUInteger)col_ndx ndx:(NSUInteger)ndx
{
    return m_view->get_bool(col_ndx, ndx);
}
-(time_t)getDate:(NSUInteger)col_ndx ndx:(NSUInteger)ndx
{
    return m_view->get_datetime(col_ndx, ndx).get_datetime();
}
-(NSString*)getString:(NSUInteger)col_ndx ndx:(NSUInteger)ndx
{
    return to_objc_string(m_view->get_string(col_ndx, ndx));
}
-(void)removeRowAtIndex:(NSUInteger)ndx
{
    m_view->remove(ndx);
}
-(void)clear
{
    if (m_read_only) {
        NSException* exception = [NSException exceptionWithName:@"tightdb:table_view_is_read_only"
                                                         reason:@"You tried to modify an immutable tableview"
                                                       userInfo:[NSMutableDictionary dictionary]];
        [exception raise];
    }
    
    m_view->clear();
}
-(NSUInteger)getSourceIndex:(NSUInteger)ndx
{
    return m_view->get_source_ndx(ndx);
}

-(TightdbCursor*)getCursor
{
    return m_tmp_cursor = [[TightdbCursor alloc] initWithTable: m_table
                                                           ndx: m_view->get_source_ndx(0)];
}

- (NSUInteger)countByEnumeratingWithState:(NSFastEnumerationState*)state objects:(id __unsafe_unretained*)stackbuf count:(NSUInteger)len
{
    static_cast<void>(len);
    if(state->state == 0) {
        const unsigned long* ptr = static_cast<const unsigned long*>(objc_unretainedPointer(self));
        state->mutationsPtr = const_cast<unsigned long*>(ptr); // FIXME: This casting away of constness seems dangerous. Is it?
        TightdbCursor* tmp = [self getCursor];
        *stackbuf = tmp;
    }
    if (state->state < [self count]) {
        [((TightdbCursor*)*stackbuf) setNdx:[self getSourceIndex:state->state]];
        state->itemsPtr = stackbuf;
        state->state++;
    }
    else {
        *stackbuf = nil;
        state->itemsPtr = nil;
        state->mutationsPtr = nil;
        return 0;
    }
    return 1;
}

@end


@implementation TightdbTable
{
    tightdb::TableRef m_table;
    id m_parent;
    BOOL m_read_only;
    TightdbCursor* m_tmp_cursor;
}



-(id)init
{
    self = [super init];
    if (self) {
        m_read_only = NO;
        m_table = tightdb::Table::create(); // FIXME: May throw
    }
    return self;
}

-(id)_initRaw
{
    self = [super init];
    return self;
}

-(BOOL)_checkType
{
    return YES;
    // Dummy - must be overridden in tightdb.h - Check if spec matches the macro definitions
}

-(TightdbCursor*)getCursor
{
    return m_tmp_cursor = [[TightdbCursor alloc] initWithTable:self ndx:0];
}
-(void)clearCursor
{
    // Dummy - must be overridden in tightdb.h

    // TODO: This method was never overridden in tightdh.h. Presumably above comment is made by Thomas.
    //       Clarify if we need the method.
}

- (NSUInteger)countByEnumeratingWithState:(NSFastEnumerationState*)state objects:(id __unsafe_unretained*)stackbuf count:(NSUInteger)len
{
    static_cast<void>(len);
    if(state->state == 0) {
        const unsigned long* ptr = static_cast<const unsigned long*>(objc_unretainedPointer(self));
        state->mutationsPtr = const_cast<unsigned long*>(ptr); // FIXME: This casting away of constness seems dangerous. Is it?
        TightdbCursor* tmp = [self getCursor];
        *stackbuf = tmp;
    }
    if (state->state < [self count]) {
        [((TightdbCursor*)*stackbuf) setNdx:state->state];
        state->itemsPtr = stackbuf;
        state->state++;
    }
    else {
        *stackbuf = nil;
        state->itemsPtr = nil;
        state->mutationsPtr = nil;
        [self clearCursor];
        return 0;
    }
    return 1;
}

-(tightdb::Table&)getNativeTable
{
    return *m_table;
}

-(void)setNativeTable:(tightdb::Table*)table
{
    m_table.reset(table);
}

-(void)setParent:(id)parent
{
    m_parent = parent;
}

-(void)setReadOnly:(BOOL)read_only
{
    m_read_only = read_only;
}

-(BOOL)isReadOnly
{
    return m_read_only;
}

-(BOOL)isEqual:(TightdbTable*)other
{
    return *m_table == *other->m_table;
}

// FIXME: Check that the specified class derives from TightdbTable.
-(BOOL)isClass:(__unsafe_unretained Class)class_obj
{
    TightdbTable* table = [[class_obj alloc] _initRaw];
    if (TIGHTDB_LIKELY(table)) {
        [table setNativeTable:m_table.get()];
        [table setParent:m_parent];
        [table setReadOnly:m_read_only];
        if ([table _checkType])
            return YES;
    }
    return NO;
}

// FIXME: Check that the specified class derives from TightdbTable.
-(id)castClass:(__unsafe_unretained Class)class_obj
{
    TightdbTable* table = [[class_obj alloc] _initRaw];
    if (TIGHTDB_LIKELY(table)) {
        [table setNativeTable:m_table.get()];
        [table setParent:m_parent];
        [table setReadOnly:m_read_only];
        if (![table _checkType])
            return nil;
    }
    return table;
}

-(void)dealloc
{
#ifdef TIGHTDB_DEBUG
    NSLog(@"TightdbTable dealloc");
#endif
    m_parent = nil; // FIXME: Does this really make a difference?
}

-(NSUInteger)getColumnCount
{
    return m_table->get_column_count();
}
-(NSString*)getColumnName:(NSUInteger)ndx
{
    return to_objc_string(m_table->get_column_name(ndx));
}
-(NSUInteger)getColumnIndex:(NSString*)name
{
    return m_table->get_column_index(ObjcStringAccessor(name));
}
-(TightdbType)getColumnType:(NSUInteger)ndx
{
    return TightdbType(m_table->get_column_type(ndx));
}
-(TightdbDescriptor*)getDescriptor
{
    return [self getDescriptorWithError:nil];
}
-(TightdbDescriptor*)getDescriptorWithError:(NSError* __autoreleasing*)error
{
    tightdb::DescriptorRef desc = m_table->get_descriptor();
    BOOL read_only = m_read_only || m_table->has_shared_type();
    return [TightdbDescriptor descWithDesc:desc.get() readOnly:read_only error:error];
}
-(BOOL)isEmpty
{
    return m_table->is_empty();
}
-(NSUInteger)count
{
    return m_table->size();
}

-(TightdbCursor*)addEmptyRow
{
    return [[TightdbCursor alloc] initWithTable:self ndx:[self _addEmptyRow]];
}


-(NSUInteger)_addEmptyRow
{
    return [self _addEmptyRows:1];
}

-(NSUInteger)_addEmptyRows:(NSUInteger)num_rows
{
    // TODO: Use a macro or a function for error handling

    if(m_read_only) {
        NSException* exception = [NSException exceptionWithName:@"tightdb:table_is_read_only"
                                                         reason:@"You tried to modify a table in read only mode"
                                                       userInfo:[NSMutableDictionary dictionary]];
        [exception raise];
    }

    NSUInteger index;
    try {
        index = m_table->add_empty_row(num_rows);
    }
    catch(std::exception& ex) {
        NSException *exception = [NSException exceptionWithName:@"tightdb:core_exception"
                                                         reason:[NSString stringWithUTF8String:ex.what()]
                                                       userInfo:[NSMutableDictionary dictionary]];
        [exception raise];
    }

    return index;
}

-(TightdbCursor *)objectAtIndexedSubscript:(NSUInteger)ndx
{
    return [[TightdbCursor alloc] initWithTable:self ndx:ndx];
}


-(TightdbCursor*)cursorAtIndex:(NSUInteger)ndx
{
    // initWithTable checks for illegal index.

    return [[TightdbCursor alloc] initWithTable:self ndx:ndx];
}

-(TightdbCursor*)cursorAtLastIndex
{
    return [[TightdbCursor alloc] initWithTable:self ndx:[self count]-1];
}

-(TightdbCursor*)insertRowAtIndex:(NSUInteger)ndx
{
    [self insertRow:ndx];
    return [[TightdbCursor alloc] initWithTable:self ndx:ndx];
}

-(BOOL)appendRow:(NSArray*)data
{
    tightdb::Table& table = *m_table;
    tightdb::ConstDescriptorRef desc = table.get_descriptor();
    if (!verify_row(*desc, data)) {
        return NO;
    }

    /* append row */
    return insert_row(table.size(), table, data);
}

<<<<<<< HEAD
-(BOOL)appendRowWithLabels:(NSDictionary *)data
{
    tightdb::Table& table = *m_table;
    tightdb::ConstDescriptorRef desc = table.get_descriptor();
    if (!verify_row_with_labels(*desc, data)) {
        return NO;
    }
    
    return insert_row_with_labels(table.size(), table, data);
}

-(BOOL)insertRow:(size_t)ndx
=======
-(BOOL)insertRow:(NSUInteger)ndx
>>>>>>> e919928a
{
    return [self insertRow:ndx error:nil];
}

-(BOOL)insertRow:(NSUInteger)ndx error:(NSError* __autoreleasing*)error
{
    if (m_read_only) {
        if (error)
            *error = make_tightdb_error(tdb_err_FailRdOnly, @"Tried to insert row while read-only.");
        return NO;
    }

    TIGHTDB_EXCEPTION_ERRHANDLER(m_table->insert_empty_row(ndx);, 0);
    return YES;
}

-(BOOL)clear
{
    if (m_read_only) {
        NSException* exception = [NSException exceptionWithName:@"tightdb:table_view_is_read_only"
                                                         reason:@"You tried to modify an immutable tableview"
                                                       userInfo:[NSMutableDictionary dictionary]];
        [exception raise];
        return NO;
    }
    
    m_table->clear();
    return YES;
}

-(BOOL)removeRowAtIndex:(NSUInteger)ndx
{
    return [self removeRowAtIndex:ndx error:nil];
}

-(BOOL)removeRowAtIndex:(NSUInteger)ndx error:(NSError* __autoreleasing*)error
{
    if (m_read_only) {
        if (error)
            *error = make_tightdb_error(tdb_err_FailRdOnly, [NSString stringWithFormat:@"Tried to remove row while read only ndx: %llu", (unsigned long long)ndx]);
        return NO;
    }
    TIGHTDB_EXCEPTION_ERRHANDLER(m_table->remove(ndx);, NO);
    return YES;
}

-(BOOL)removeLastRow
{
    return [self removeLastRowWithError:nil];
}

-(BOOL)removeLastRowWithError:(NSError* __autoreleasing*)error
{
    if (m_read_only) {
        if (error)
            *error = make_tightdb_error(tdb_err_FailRdOnly, @"Tried to remove last while read-only.");
        return NO;
    }
    TIGHTDB_EXCEPTION_ERRHANDLER(m_table->remove_last();, NO);
    return YES;
}


-(BOOL)getBoolInColumn:(NSUInteger)col_ndx atRow:(NSUInteger)row_ndx
{
    return m_table->get_bool(col_ndx, row_ndx);
}

-(int64_t)getIntInColumn:(NSUInteger)col_ndx atRow:(NSUInteger)row_ndx
{
    return m_table->get_int(col_ndx, row_ndx);
}

-(float)getFloatInColumn:(NSUInteger)col_ndx atRow:(NSUInteger)row_ndx
{
    return m_table->get_float(col_ndx, row_ndx);
}

-(double)getDoubleInColumn:(NSUInteger)col_ndx atRow:(NSUInteger)row_ndx
{
    return m_table->get_double(col_ndx, row_ndx);
}

-(NSString*)getStringInColumn:(NSUInteger)col_ndx atRow:(NSUInteger)row_ndx
{
    return to_objc_string(m_table->get_string(col_ndx, row_ndx));
}

-(TightdbBinary*)getBinaryInColumn:(NSUInteger)col_ndx atRow:(NSUInteger)row_ndx
{
    return [[TightdbBinary alloc] initWithBinary:m_table->get_binary(col_ndx, row_ndx)];
}

-(time_t)getDateInColumn:(NSUInteger)col_ndx atRow:(NSUInteger)row_ndx
{
    return m_table->get_datetime(col_ndx, row_ndx).get_datetime();
}

-(TightdbTable*)getTableInColumn:(NSUInteger)col_ndx atRow:(NSUInteger)row_ndx
{
    tightdb::DataType type = m_table->get_column_type(col_ndx);
    if (type != tightdb::type_Table)
        return nil;
    tightdb::TableRef table = m_table->get_subtable(col_ndx, row_ndx);
    if (!table)
        return nil;
    TightdbTable* table_2 = [[TightdbTable alloc] _initRaw];
    if (TIGHTDB_UNLIKELY(!table_2))
        return nil;
    [table_2 setNativeTable:table.get()];
    [table_2 setParent:self];
    [table_2 setReadOnly:m_read_only];
    return table_2;
}

// FIXME: Check that the specified class derives from TightdbTable.
-(id)getTableInColumn:(NSUInteger)col_ndx atRow:(NSUInteger)row_ndx withClass:(__unsafe_unretained Class)class_obj
{
    tightdb::DataType type = m_table->get_column_type(col_ndx);
    if (type != tightdb::type_Table)
        return nil;
    tightdb::TableRef table = m_table->get_subtable(col_ndx, row_ndx);
    if (!table)
        return nil;
    TightdbTable* table_2 = [[class_obj alloc] _initRaw];
    if (TIGHTDB_UNLIKELY(!table))
        return nil;
    [table_2 setNativeTable:table.get()];
    [table_2 setParent:self];
    [table_2 setReadOnly:m_read_only];
    if (![table_2 _checkType])
        return nil;
    return table_2;
}

-(TightdbMixed*)getMixedInColumn:(NSUInteger)col_ndx atRow:(NSUInteger)row_ndx
{
    tightdb::Mixed mixed = m_table->get_mixed(col_ndx, row_ndx);
    if (mixed.get_type() != tightdb::type_Table)
        return [TightdbMixed mixedWithNativeMixed:mixed];

    tightdb::TableRef table = m_table->get_subtable(col_ndx, row_ndx);
    if (!table)
        return nil;
    TightdbTable* table_2 = [[TightdbTable alloc] _initRaw];
    if (TIGHTDB_UNLIKELY(!table_2))
        return nil;
    [table_2 setNativeTable:table.get()];
    [table_2 setParent:self];
    [table_2 setReadOnly:m_read_only];
    if (![table_2 _checkType])
        return nil;

    return [TightdbMixed mixedWithTable:table_2];
}


-(void)setBool:(BOOL)value inColumn:(NSUInteger)col_ndx atRow:(NSUInteger)row_ndx
{
    TIGHTDB_EXCEPTION_HANDLER_SETTERS(
        m_table->set_bool(col_ndx, row_ndx, value);,
        tightdb_Bool);
}

-(void)setInt:(int64_t)value inColumn:(NSUInteger)col_ndx atRow:(NSUInteger)row_ndx
{
    TIGHTDB_EXCEPTION_HANDLER_SETTERS(
        m_table->set_int(col_ndx, row_ndx, value);,
        tightdb_Int);
}

-(void)setFloat:(float)value inColumn:(NSUInteger)col_ndx atRow:(NSUInteger)row_ndx
{
    TIGHTDB_EXCEPTION_HANDLER_SETTERS(
        m_table->set_float(col_ndx, row_ndx, value);,
        tightdb_Float);
}

-(void)setDouble:(double)value inColumn:(NSUInteger)col_ndx atRow:(NSUInteger)row_ndx
{
    TIGHTDB_EXCEPTION_HANDLER_SETTERS(
        m_table->set_double(col_ndx, row_ndx, value);,
        tightdb_Double);
}

-(void)setString:(NSString*)value inColumn:(NSUInteger)col_ndx atRow:(NSUInteger)row_ndx
{
    TIGHTDB_EXCEPTION_HANDLER_SETTERS(
        m_table->set_string(col_ndx, row_ndx, ObjcStringAccessor(value));,
        tightdb_String);
}

-(void)setBinary:(TightdbBinary*)value inColumn:(NSUInteger)col_ndx atRow:(NSUInteger)row_ndx
{
    TIGHTDB_EXCEPTION_HANDLER_SETTERS(
        m_table->set_binary(col_ndx, row_ndx, [value getNativeBinary]);,
        tightdb_Binary);
}

-(void)setDate:(time_t)value inColumn:(NSUInteger)col_ndx atRow:(NSUInteger)row_ndx
{
    TIGHTDB_EXCEPTION_HANDLER_SETTERS(
        m_table->set_datetime(col_ndx, row_ndx, value);,
        tightdb_Date);
}

-(void)setTable:(TightdbTable*)value inColumn:(NSUInteger)col_ndx atRow:(NSUInteger)row_ndx
{
    // TODO: Use core method for checking the equality of two table specs. Even in the typed interface
    // the user might add columns (_checkType for typed and spec against spec for dynamic).

    TIGHTDB_EXCEPTION_HANDLER_SETTERS(
        m_table->set_subtable(col_ndx, row_ndx, &[value getNativeTable]);,
        tightdb_Table);
}

-(void)setMixed:(TightdbMixed*)value inColumn:(NSUInteger)col_ndx atRow:(NSUInteger)row_ndx
{
    const tightdb::Mixed& mixed = [value getNativeMixed];
    TightdbTable* subtable = mixed.get_type() == tightdb::type_Table ? [value getTable] : nil;
    TIGHTDB_EXCEPTION_HANDLER_SETTERS(
        if (subtable) {
            tightdb::LangBindHelper::set_mixed_subtable(*m_table, col_ndx, row_ndx,
                                                        [subtable getNativeTable]);
        }
        else {
            m_table->set_mixed(col_ndx, row_ndx, mixed);
        },
        tightdb_Mixed);
}


-(BOOL)insertBool:(NSUInteger)col_ndx ndx:(NSUInteger)ndx value:(BOOL)value
{
    return [self insertBool:col_ndx ndx:ndx value:value error:nil];
}

-(BOOL)insertBool:(NSUInteger)col_ndx ndx:(NSUInteger)ndx value:(BOOL)value error:(NSError* __autoreleasing*)error
{
    // FIXME: Read-only errors should probably be handled by throwing
    // an exception. That is what is done in other places in this
    // binding, and it also seems like the right thing to do. This
    // method should also not take an error argument.
    if (m_read_only) {
        if (error)
            *error = make_tightdb_error(tdb_err_FailRdOnly, [NSString stringWithFormat:@"Tried to insert while read only ColumnId: %llu", (unsigned long long)col_ndx]);
        return NO;
    }
    TIGHTDB_EXCEPTION_ERRHANDLER(m_table->insert_bool(col_ndx, ndx, value);, NO);
    return YES;
}

-(BOOL)insertInt:(NSUInteger)col_ndx ndx:(NSUInteger)ndx value:(int64_t)value
{
    return [self insertInt:col_ndx ndx:ndx value:value error:nil];
}


-(BOOL)insertInt:(NSUInteger)col_ndx ndx:(NSUInteger)ndx value:(int64_t)value error:(NSError* __autoreleasing*)error
{
    // FIXME: Read-only errors should probably be handled by throwing
    // an exception. That is what is done in other places in this
    // binding, and it also seems like the right thing to do. This
    // method should also not take an error argument.
    if (m_read_only) {
        if (error)
            *error = make_tightdb_error(tdb_err_FailRdOnly, [NSString stringWithFormat:@"Tried to insert while read only ColumnId: %llu", (unsigned long long)col_ndx]);
        return NO;
    }
    TIGHTDB_EXCEPTION_ERRHANDLER(m_table->insert_int(col_ndx, ndx, value);, NO);
    return YES;
}

-(BOOL)insertFloat:(NSUInteger)col_ndx ndx:(NSUInteger)ndx value:(float)value
{
    return [self insertFloat:col_ndx ndx:ndx value:value error:nil];
}

-(BOOL)insertFloat:(NSUInteger)col_ndx ndx:(NSUInteger)ndx value:(float)value error:(NSError* __autoreleasing*)error
{
    // FIXME: Read-only errors should probably be handled by throwing
    // an exception. That is what is done in other places in this
    // binding, and it also seems like the right thing to do. This
    // method should also not take an error argument.
    if (m_read_only) {
        if (error)
            *error = make_tightdb_error(tdb_err_FailRdOnly, [NSString stringWithFormat:@"Tried to insert while read only ColumnId: %llu", (unsigned long long)col_ndx]);
        return NO;
    }
    TIGHTDB_EXCEPTION_ERRHANDLER(m_table->insert_float(col_ndx, ndx, value);, NO);
    return YES;
}

-(BOOL)insertDouble:(NSUInteger)col_ndx ndx:(NSUInteger)ndx value:(double)value
{
    return [self insertDouble:col_ndx ndx:ndx value:value error:nil];
}

-(BOOL)insertDouble:(NSUInteger)col_ndx ndx:(NSUInteger)ndx value:(double)value error:(NSError* __autoreleasing*)error
{
    // FIXME: Read-only errors should probably be handled by throwing
    // an exception. That is what is done in other places in this
    // binding, and it also seems like the right thing to do. This
    // method should also not take an error argument.
    if (m_read_only) {
        if (error)
            *error = make_tightdb_error(tdb_err_FailRdOnly, [NSString stringWithFormat:@"Tried to insert while read only ColumnId: %llu", (unsigned long long)col_ndx]);
        return NO;
    }
    TIGHTDB_EXCEPTION_ERRHANDLER(m_table->insert_double(col_ndx, ndx, value);, NO);
    return YES;
}

-(BOOL)insertString:(NSUInteger)col_ndx ndx:(NSUInteger)ndx value:(NSString*)value
{
    return [self insertString:col_ndx ndx:ndx value:value error:nil];
}

-(BOOL)insertString:(NSUInteger)col_ndx ndx:(NSUInteger)ndx value:(NSString*)value error:(NSError* __autoreleasing*)error
{
    // FIXME: Read-only errors should probably be handled by throwing
    // an exception. That is what is done in other places in this
    // binding, and it also seems like the right thing to do. This
    // method should also not take an error argument.
    if (m_read_only) {
        if (error)
            *error = make_tightdb_error(tdb_err_FailRdOnly, [NSString stringWithFormat:@"Tried to insert while read only ColumnId: %llu", (unsigned long long)col_ndx]);
        return NO;
    }
    TIGHTDB_EXCEPTION_ERRHANDLER(
        m_table->insert_string(col_ndx, ndx, ObjcStringAccessor(value));,
        NO);
    return YES;
}

-(BOOL)insertBinary:(NSUInteger)col_ndx ndx:(NSUInteger)ndx value:(TightdbBinary*)value
{
    return [self insertBinary:col_ndx ndx:ndx value:value error:nil];
}

-(BOOL)insertBinary:(NSUInteger)col_ndx ndx:(NSUInteger)ndx value:(TightdbBinary*)value error:(NSError* __autoreleasing*)error
{
    // FIXME: Read-only errors should probably be handled by throwing
    // an exception. That is what is done in other places in this
    // binding, and it also seems like the right thing to do. This
    // method should also not take an error argument.
    if (m_read_only) {
        if (error)
            *error = make_tightdb_error(tdb_err_FailRdOnly, [NSString stringWithFormat:@"Tried to insert while read only ColumnId: %llu", (unsigned long long)col_ndx]);
        return NO;
    }
    TIGHTDB_EXCEPTION_ERRHANDLER(
        m_table->insert_binary(col_ndx, ndx, [value getNativeBinary]);,
        NO);
    return YES;
}

-(BOOL)insertBinary:(NSUInteger)col_ndx ndx:(NSUInteger)ndx data:(const char*)data size:(size_t)size
{
    return [self insertBinary:col_ndx ndx:ndx data:data size:size error:nil];
}

-(BOOL)insertBinary:(NSUInteger)col_ndx ndx:(NSUInteger)ndx data:(const char*)data size:(size_t)size error:(NSError* __autoreleasing*)error
{
    // FIXME: Read-only errors should probably be handled by throwing
    // an exception. That is what is done in other places in this
    // binding, and it also seems like the right thing to do. This
    // method should also not take an error argument.
    if (m_read_only) {
        if (error)
            *error = make_tightdb_error(tdb_err_FailRdOnly, [NSString stringWithFormat:@"Tried to insert while read only ColumnId: %llu", (unsigned long long)col_ndx]);
        return NO;
    }
    TIGHTDB_EXCEPTION_ERRHANDLER(
        m_table->insert_binary(col_ndx, ndx, tightdb::BinaryData(data, size));,
        NO);
    return YES;
}

-(BOOL)insertDate:(NSUInteger)col_ndx ndx:(NSUInteger)ndx value:(time_t)value
{
    return [self insertDate:col_ndx ndx:ndx value:value error:nil];
}

-(BOOL)insertDate:(NSUInteger)col_ndx ndx:(NSUInteger)ndx value:(time_t)value error:(NSError* __autoreleasing*)error
{
    // FIXME: Read-only errors should probably be handled by throwing
    // an exception. That is what is done in other places in this
    // binding, and it also seems like the right thing to do. This
    // method should also not take an error argument.
    if (m_read_only) {
        if (error)
            *error = make_tightdb_error(tdb_err_FailRdOnly, [NSString stringWithFormat:@"Tried to insert while read only ColumnId: %llu", (unsigned long long)col_ndx]);
        return NO;
    }
    TIGHTDB_EXCEPTION_ERRHANDLER(m_table->insert_datetime(col_ndx, ndx, value);, NO);
    return YES;
}

-(BOOL)insertDone
{
    return [self insertDoneWithError:nil];
}

-(BOOL)insertDoneWithError:(NSError* __autoreleasing*)error
{
    // FIXME: This method should probably not take an error argument.
    TIGHTDB_EXCEPTION_ERRHANDLER(m_table->insert_done();, NO);
    return YES;
}


-(NSUInteger)getTableSize:(NSUInteger)col_ndx ndx:(NSUInteger)row_ndx
{
    return m_table->get_subtable_size(col_ndx, row_ndx);
}

-(BOOL)insertSubtable:(NSUInteger)col_ndx ndx:(NSUInteger)row_ndx
{
    return [self insertSubtable:col_ndx ndx:row_ndx error:nil];
}

-(BOOL)insertSubtable:(NSUInteger)col_ndx ndx:(NSUInteger)row_ndx error:(NSError* __autoreleasing*)error
{
    // FIXME: Read-only errors should probably be handled by throwing
    // an exception. That is what is done in other places in this
    // binding, and it also seems like the right thing to do. This
    // method should also not take an error argument.
    if (m_read_only) {
        if (error)
            *error = make_tightdb_error(tdb_err_FailRdOnly, [NSString stringWithFormat:@"Tried to insert while read only ColumnId: %llu", (unsigned long long)col_ndx]);
        return NO;
    }
    TIGHTDB_EXCEPTION_ERRHANDLER(m_table->insert_subtable(col_ndx, row_ndx);, NO);
    return YES;
}

-(BOOL)_insertSubtableCopy:(NSUInteger)col_ndx row:(NSUInteger)row_ndx subtable:(TightdbTable*)subtable
{
    return [self _insertSubtableCopy:col_ndx row:row_ndx subtable:subtable error:nil];
}


-(BOOL)_insertSubtableCopy:(NSUInteger)col_ndx row:(NSUInteger)row_ndx subtable:(TightdbTable*)subtable error:(NSError* __autoreleasing*)error
{
    // FIXME: Read-only errors should probably be handled by throwing
    // an exception. That is what is done in other places in this
    // binding, and it also seems like the right thing to do. This
    // method should also not take an error argument.
    if (m_read_only) {
        if (error)
            *error = make_tightdb_error(tdb_err_FailRdOnly, [NSString stringWithFormat:@"Tried to insert while read only ColumnId: %llu", (unsigned long long)col_ndx]);
        return NO;
    }
    TIGHTDB_EXCEPTION_ERRHANDLER(
        tightdb::LangBindHelper::insert_subtable(*m_table, col_ndx, row_ndx, [subtable getNativeTable]);,
        NO);
    return YES;
}

-(BOOL)clearSubtable:(NSUInteger)col_ndx ndx:(NSUInteger)row_ndx
{
    return [self clearSubtable:col_ndx ndx:row_ndx error:nil];
}
-(BOOL)clearSubtable:(NSUInteger)col_ndx ndx:(NSUInteger)row_ndx error:(NSError* __autoreleasing*)error
{
    // FIXME: Read-only errors should probably be handled by throwing
    // an exception. That is what is done in other places in this
    // binding, and it also seems like the right thing to do. This
    // method should also not take an error argument.
    if (m_read_only) {
        if (error)
            *error = make_tightdb_error(tdb_err_FailRdOnly, [NSString stringWithFormat:@"Tried to clear while read only ColumnId: %llu", (unsigned long long)col_ndx]);
        return NO;
    }
    TIGHTDB_EXCEPTION_ERRHANDLER(m_table->clear_subtable(col_ndx, row_ndx);, NO);
    return YES;
}


-(TightdbType)getMixedType:(NSUInteger)col_ndx ndx:(NSUInteger)row_ndx
{
    return TightdbType(m_table->get_mixed_type(col_ndx, row_ndx));
}

-(BOOL)insertMixed:(NSUInteger)col_ndx ndx:(NSUInteger)row_ndx value:(TightdbMixed*)value
{
    return [self insertMixed:col_ndx ndx:row_ndx value:value error:nil];
}

-(BOOL)insertMixed:(NSUInteger)col_ndx ndx:(NSUInteger)row_ndx value:(TightdbMixed*)value error:(NSError* __autoreleasing*)error
{
    if (m_read_only) {
        if (error)
            *error = make_tightdb_error(tdb_err_FailRdOnly, [NSString stringWithFormat:@"Tried to insert while read only ColumnId: %llu", (unsigned long long)col_ndx]);
        return NO;
    }
    const tightdb::Mixed& mixed = [value getNativeMixed];
    TightdbTable* subtable = mixed.get_type() == tightdb::type_Table ? [value getTable] : nil;
    TIGHTDB_EXCEPTION_ERRHANDLER(
        if (subtable) {
            tightdb::LangBindHelper::insert_mixed_subtable(*m_table, col_ndx, row_ndx,
                                                           [subtable getNativeTable]);
        }
        else {
            m_table->insert_mixed(col_ndx, row_ndx, mixed);
        },
        NO);
    return YES;
}


-(NSUInteger)addColumnWithType:(TightdbType)type andName:(NSString*)name
{
    return [self addColumnWithType:type andName:name error:nil];
}

-(NSUInteger)addColumnWithType:(TightdbType)type andName:(NSString*)name error:(NSError* __autoreleasing*)error
{
    TIGHTDB_EXCEPTION_ERRHANDLER(
        return m_table->add_column(tightdb::DataType(type), ObjcStringAccessor(name));,
        0);
}

-(void)removeColumnWithIndex:(NSUInteger)columnIndex
{
    TIGHTDB_EXCEPTION_HANDLER_COLUMN_INDEX_VALID(columnIndex);
    
    try {
        m_table->remove_column(columnIndex);
    }
    catch(std::exception& ex) {
        NSException* exception = [NSException exceptionWithName:@"tightdb:core_exception"
                                                         reason:[NSString stringWithUTF8String:ex.what()]
                                                       userInfo:[NSMutableDictionary dictionary]];
        [exception raise];
    }
}

-(NSUInteger)findBool:(NSUInteger)col_ndx value:(BOOL)value
{
    return m_table->find_first_bool(col_ndx, value);
}
-(NSUInteger)findInt:(NSUInteger)col_ndx value:(int64_t)value
{
    return m_table->find_first_int(col_ndx, value);
}
-(NSUInteger)findFloat:(NSUInteger)col_ndx value:(float)value
{
    return m_table->find_first_float(col_ndx, value);
}
-(NSUInteger)findDouble:(NSUInteger)col_ndx value:(double)value
{
    return m_table->find_first_double(col_ndx, value);
}
-(NSUInteger)findString:(NSUInteger)col_ndx value:(NSString*)value
{
    return m_table->find_first_string(col_ndx, ObjcStringAccessor(value));
}
-(NSUInteger)findBinary:(NSUInteger)col_ndx value:(TightdbBinary*)value
{
    return m_table->find_first_binary(col_ndx, [value getNativeBinary]);
}
-(NSUInteger)findDate:(NSUInteger)col_ndx value:(time_t)value
{
    return m_table->find_first_datetime(col_ndx, value);
}
-(NSUInteger)findMixed:(NSUInteger)col_ndx value:(TightdbMixed*)value
{
    static_cast<void>(col_ndx);
    static_cast<void>(value);
    [NSException raise:@"NotImplemented" format:@"Not implemented"];
    // FIXME: Implement this!
//    return _table->find_first_mixed(col_ndx, [value getNativeMixed]);
    return 0;
}

-(TightdbView*)findAllBool:(BOOL)value inColumn:(NSUInteger)col_ndx
{
    tightdb::TableView view = m_table->find_all_bool(col_ndx, value);
    return [TightdbView viewWithTable:self andNativeView:view];
}
-(TightdbView*)findAllInt:(int64_t)value inColumn:(NSUInteger)col_ndx
{
    tightdb::TableView view = m_table->find_all_int(col_ndx, value);
    return [TightdbView viewWithTable:self andNativeView:view];
}
-(TightdbView*)findAllFloat:(float)value inColumn:(NSUInteger)col_ndx
{
    tightdb::TableView view = m_table->find_all_float(col_ndx, value);
    return [TightdbView viewWithTable:self andNativeView:view];
}
-(TightdbView*)findAllDouble:(double)value inColumn:(NSUInteger)col_ndx
{
    tightdb::TableView view = m_table->find_all_double(col_ndx, value);
    return [TightdbView viewWithTable:self andNativeView:view];
}
-(TightdbView*)findAllString:(NSString*)value inColumn:(NSUInteger)col_ndx
{
    tightdb::TableView view = m_table->find_all_string(col_ndx, ObjcStringAccessor(value));
    return [TightdbView viewWithTable:self andNativeView:view];
}
-(TightdbView*)findAllBinary:(TightdbBinary*)value inColumn:(NSUInteger)col_ndx
{
    tightdb::TableView view = m_table->find_all_binary(col_ndx, [value getNativeBinary]);
    return [TightdbView viewWithTable:self andNativeView:view];
}
-(TightdbView*)findAllDate:(time_t)value inColumn:(NSUInteger)col_ndx
{
    tightdb::TableView view = m_table->find_all_datetime(col_ndx, value);
    return [TightdbView viewWithTable:self andNativeView:view];
}
-(TightdbView*)findAllMixed:(TightdbMixed*)value inColumn:(NSUInteger)col_ndx
{
    static_cast<void>(col_ndx);
    static_cast<void>(value);
    [NSException raise:@"NotImplemented" format:@"Not implemented"];
    // FIXME: Implement this!
//    tightdb::TableView view = m_table->find_all_mixed(col_ndx, [value getNativeMixed]);
//    return [TightdbView viewWithTable:self andNativeView:view];
    return 0;
}

-(TightdbQuery*)where
{
    return [self whereWithError:nil];
}

-(TightdbQuery*)whereWithError:(NSError* __autoreleasing*)error
{
    return [[TightdbQuery alloc] initWithTable:self error:error];
}

-(BOOL)hasIndex:(NSUInteger)col_ndx
{
    return m_table->has_index(col_ndx);
}

-(void)setIndex:(NSUInteger)col_ndx
{
    m_table->set_index(col_ndx);
}

-(BOOL)optimize
{
    return [self optimizeWithError:nil];
}

-(BOOL)optimizeWithError:(NSError* __autoreleasing*)error
{
    TIGHTDB_EXCEPTION_ERRHANDLER(m_table->optimize();, NO);
    return YES;
}

-(NSUInteger)countWithIntColumn:(NSUInteger)col_ndx andValue:(int64_t)target
{
    return m_table->count_int(col_ndx, target);
}
-(NSUInteger)countWithFloatColumn:(NSUInteger)col_ndx andValue:(float)target
{
    return m_table->count_float(col_ndx, target);
}
-(NSUInteger)countWithDoubleColumn:(NSUInteger)col_ndx andValue:(double)target
{
    return m_table->count_double(col_ndx, target);
}
-(NSUInteger)countWithStringColumn:(NSUInteger)col_ndx andValue:(NSString*)target
{
    return m_table->count_string(col_ndx, ObjcStringAccessor(target));
}

-(int64_t)sumWithIntColumn:(NSUInteger)col_ndx
{
    return m_table->sum_int(col_ndx);
}
-(double)sumWithFloatColumn:(NSUInteger)col_ndx
{
    return m_table->sum_float(col_ndx);
}
-(double)sumWithDoubleColumn:(NSUInteger)col_ndx
{
    return m_table->sum_double(col_ndx);
}

-(int64_t)maximumWithIntColumn:(NSUInteger)col_ndx
{
    return m_table->maximum_int(col_ndx);
}
-(float)maximumWithFloatColumn:(NSUInteger)col_ndx
{
    return m_table->maximum_float(col_ndx);
}
-(double)maximumWithDoubleColumn:(NSUInteger)col_ndx
{
    return m_table->maximum_double(col_ndx);
}

-(int64_t)minimumWithIntColumn:(NSUInteger)col_ndx
{
    return m_table->minimum_int(col_ndx);
}
-(float)minimumWithFloatColumn:(NSUInteger)col_ndx
{
    return m_table->minimum_float(col_ndx);
}
-(double)minimumWithDoubleColumn:(NSUInteger)col_ndx
{
    return m_table->minimum_double(col_ndx);
}

-(double)averageWithIntColumn:(NSUInteger)col_ndx
{
    return m_table->average_int(col_ndx);
}
-(double)averageWithFloatColumn:(NSUInteger)col_ndx
{
    return m_table->average_float(col_ndx);
}
-(double)averageWithDoubleColumn:(NSUInteger)col_ndx
{
    return m_table->average_double(col_ndx);
}

-(BOOL)_addColumns
{
    return YES; // Must be overridden in typed table classes.
}

#ifdef TIGHTDB_DEBUG
-(void)verify
{
    m_table->Verify();
}
#endif
@end


@implementation TightdbColumnProxy
@synthesize table = _table, column = _column;
-(id)initWithTable:(TightdbTable*)table column:(NSUInteger)column
{
    self = [super init];
    if (self) {
        _table = table;
        _column = column;
    }
    return self;
}
-(void)clear
{
    _table = nil;
}
@end

@implementation TightdbColumnProxy_Bool
-(NSUInteger)find:(BOOL)value
{
    return [self.table findBool:self.column value:value];
}
@end

@implementation TightdbColumnProxy_Int
-(NSUInteger)find:(int64_t)value
{
    return [self.table findInt:self.column value:value];
}
-(int64_t)minimum
{
    return [self.table minimumWithIntColumn:self.column];
}
-(int64_t)maximum
{
    return [self.table maximumWithIntColumn:self.column];
}
-(int64_t)sum
{
    return [self.table sumWithIntColumn:self.column];
}
-(double)average
{
    return [self.table averageWithIntColumn:self.column];
}
@end

@implementation TightdbColumnProxy_Float
-(NSUInteger)find:(float)value
{
    return [self.table findFloat:self.column value:value];
}
-(float)minimum
{
    return [self.table minimumWithFloatColumn:self.column];
}
-(float)maximum
{
    return [self.table maximumWithFloatColumn:self.column];
}
-(double)sum
{
    return [self.table sumWithFloatColumn:self.column];
}
-(double)average
{
    return [self.table averageWithFloatColumn:self.column];
}
@end

@implementation TightdbColumnProxy_Double
-(NSUInteger)find:(double)value
{
    return [self.table findDouble:self.column value:value];
}
-(double)minimum
{
    return [self.table minimumWithDoubleColumn:self.column];
}
-(double)maximum
{
    return [self.table maximumWithDoubleColumn:self.column];
}
-(double)sum
{
    return [self.table sumWithDoubleColumn:self.column];
}
-(double)average
{
    return [self.table averageWithDoubleColumn:self.column];
}
@end

@implementation TightdbColumnProxy_String
-(NSUInteger)find:(NSString*)value
{
    return [self.table findString:self.column value:value];
}
@end

@implementation TightdbColumnProxy_Binary
-(NSUInteger)find:(TightdbBinary*)value
{
    return [self.table findBinary:self.column value:value];
}
@end

@implementation TightdbColumnProxy_Date
-(NSUInteger)find:(time_t)value
{
    return [self.table findDate:self.column value:value];
}
@end

@implementation TightdbColumnProxy_Subtable
@end

@implementation TightdbColumnProxy_Mixed
-(NSUInteger)find:(TightdbMixed*)value
{
    return [self.table findMixed:self.column value:value];
}
@end
<|MERGE_RESOLUTION|>--- conflicted
+++ resolved
@@ -741,7 +741,6 @@
     return insert_row(table.size(), table, data);
 }
 
-<<<<<<< HEAD
 -(BOOL)appendRowWithLabels:(NSDictionary *)data
 {
     tightdb::Table& table = *m_table;
@@ -753,10 +752,7 @@
     return insert_row_with_labels(table.size(), table, data);
 }
 
--(BOOL)insertRow:(size_t)ndx
-=======
 -(BOOL)insertRow:(NSUInteger)ndx
->>>>>>> e919928a
 {
     return [self insertRow:ndx error:nil];
 }
