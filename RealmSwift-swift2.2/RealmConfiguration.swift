////////////////////////////////////////////////////////////////////////////
//
// Copyright 2015 Realm Inc.
//
// Licensed under the Apache License, Version 2.0 (the "License");
// you may not use this file except in compliance with the License.
// You may obtain a copy of the License at
//
// http://www.apache.org/licenses/LICENSE-2.0
//
// Unless required by applicable law or agreed to in writing, software
// distributed under the License is distributed on an "AS IS" BASIS,
// WITHOUT WARRANTIES OR CONDITIONS OF ANY KIND, either express or implied.
// See the License for the specific language governing permissions and
// limitations under the License.
//
////////////////////////////////////////////////////////////////////////////

import Foundation
import Realm
import Realm.Private

extension Realm {
    /**
     A `Configuration` instance describes the different options used to
     create an instance of a Realm.

     `Configuration` instances are just plain Swift structs. Unlike `Realm`s
     and `Object`s, they can be freely shared between threads as long as you do not
     mutate them.

     Creating configuration values for class subsets (by setting the
     `objectClasses` property) can be expensive. Because of this, you will normally want to
     cache and reuse a single configuration value for each distinct configuration rather than
     creating a new value each time you open a Realm.
     */
    public struct Configuration {

        // MARK: Default Configuration

        /// Returns the default configuration used to create Realms when no other
        /// configuration is explicitly specified (i.e. `Realm()`).
        public static var defaultConfiguration: Configuration {
            get {
                return fromRLMRealmConfiguration(RLMRealmConfiguration.defaultConfiguration())
            }
            set {
                RLMRealmConfiguration.setDefaultConfiguration(newValue.rlmConfiguration)
            }
        }

        // MARK: Initialization

        /**
        Initializes a `Realm.Configuration`, suitable for creating new `Realm` instances.

        - parameter fileURL:            The local URL to the Realm file.
        - parameter inMemoryIdentifier: A string used to identify a particular in-memory Realm.
        - parameter encryptionKey:      An optional 64-byte key to use to encrypt the data.
        - parameter readOnly:           Whether the Realm is read-only (must be true for read-only files).
        - parameter schemaVersion:      The current schema version.
        - parameter migrationBlock:     The block which migrates the Realm to the current version.
        - parameter deleteRealmIfMigrationNeeded: If `true`, recreate the Realm file with the provided
                                                  schema if a migration is required.
<<<<<<< HEAD
        - parameter objectTypes:        The subset of `Object` subclasses persisted in the Realm.
        - parameter syncServerURL:      The synchronization server URL.
        - parameter syncUserToken:       The user token used for synchronization.
=======
        - parameter objectTypes:        The subset of `Object` subclasses managed by the Realm.
>>>>>>> 9c978d96
        */
        public init(fileURL: NSURL? = NSURL(fileURLWithPath: RLMRealmPathForFile("default.realm"), isDirectory: false),
            inMemoryIdentifier: String? = nil,
            encryptionKey: NSData? = nil,
            readOnly: Bool = false,
            schemaVersion: UInt64 = 0,
            migrationBlock: MigrationBlock? = nil,
            deleteRealmIfMigrationNeeded: Bool = false,
            objectTypes: [Object.Type]? = nil,
            syncServerURL: NSURL? = nil,
            syncUserToken: String? = nil) {
                self.fileURL = fileURL
                if inMemoryIdentifier != nil {
                    self.inMemoryIdentifier = inMemoryIdentifier
                }
                self.encryptionKey = encryptionKey
                self.readOnly = readOnly
                self.schemaVersion = schemaVersion
                self.migrationBlock = migrationBlock
                self.deleteRealmIfMigrationNeeded = deleteRealmIfMigrationNeeded
                self.objectTypes = objectTypes
                self.syncServerURL = syncServerURL
                self.syncUserToken = syncUserToken
        }

        // MARK: Configuration Properties

        /// The local URL of the Realm file. Mutually exclusive with `inMemoryIdentifier`.
        public var fileURL: NSURL? {
            set {
                _inMemoryIdentifier = nil
                _path = newValue?.path
            }
            get {
                return _path.map { NSURL(fileURLWithPath: $0) }
            }
        }

        private var _path: String?

        /// A string used to identify a particular in-memory Realm. Mutually exclusive with `fileURL`.
        public var inMemoryIdentifier: String? {
            set {
                _path = nil
                _inMemoryIdentifier = newValue
            }
            get {
                return _inMemoryIdentifier
            }
        }

        private var _inMemoryIdentifier: String? = nil

        /// A 64-byte key to use to encrypt the data, or `nil` if encryption is not enabled.
        public var encryptionKey: NSData? = nil

        /// Whether to open the Realm in read-only mode.
        ///
        /// This is required to be able to open Realm files which are not
        /// writeable or are in a directory which is not writeable. This should
        /// only be used on files which will not be modified by anyone while
        /// they are open, and not just to get a read-only view of a file which
        /// may be written to by another thread or process. Opening in read-only
        /// mode requires disabling Realm's reader/writer coordination, so
        /// committing a write transaction from another process will result in
        /// crashes.
        public var readOnly: Bool = false

        /// The current schema version.
        public var schemaVersion: UInt64 = 0

        /// The block which migrates the Realm to the current version.
        public var migrationBlock: MigrationBlock? = nil

        /**
         Whether to recreate the Realm file with the provided schema if a migration is required.
         This is the case when the stored schema differs from the provided schema or
         the stored schema version differs from the version on this configuration.
         Setting this property to `true` deletes the file if a migration would otherwise be required or executed.

         - note: Setting this property to `true` doesn't disable file format migrations.
        */
        public var deleteRealmIfMigrationNeeded: Bool = false

        /// The classes managed by the Realm.
        public var objectTypes: [Object.Type]? {
            set {
                self.customSchema = newValue.map { RLMSchema(objectClasses: $0) }
            }
            get {
                return self.customSchema.map { $0.objectSchema.map { $0.objectClass as! Object.Type } }
            }
        }

        // MARK: Synchronization

        /**
        The synchronization server URL.

        The URL must be of the form `realm://realm.foo.com:7800/my_realm`, where
        `my_realm` is the name of the Realm as known to the server.

        When `nil`, synchronization is disabled. Defaults to `nil`.
        */
        public var syncServerURL: NSURL? = nil

        /**
        The user token used for synchronization.
        It has the form "syncIdentity:syncSignature"
        Where:
            syncIdentity is a base64-encoded JSON document.
            syncSignature is a base64-encoded cryptographic signature.
                Must match the value of syncIdentity..
        */
        public var syncUserToken: String? = nil;

        /// A custom schema to use for the Realm.
        private var customSchema: RLMSchema? = nil

        /// If `true`, disables automatic format upgrades when accessing the Realm.
        internal var disableFormatUpgrade: Bool = false

        // MARK: Private Methods

        internal var rlmConfiguration: RLMRealmConfiguration {
            let configuration = RLMRealmConfiguration()
            if fileURL != nil {
                configuration.fileURL = self.fileURL
            } else if inMemoryIdentifier != nil {
                configuration.inMemoryIdentifier = self.inMemoryIdentifier
            } else {
                fatalError("A Realm Configuration must specify a path or an in-memory identifier.")
            }
            configuration.encryptionKey = self.encryptionKey
            configuration.readOnly = self.readOnly
            configuration.schemaVersion = self.schemaVersion
            configuration.migrationBlock = self.migrationBlock.map { accessorMigrationBlock($0) }
            configuration.deleteRealmIfMigrationNeeded = self.deleteRealmIfMigrationNeeded
            configuration.customSchema = self.customSchema
            configuration.disableFormatUpgrade = self.disableFormatUpgrade
            configuration.syncServerURL = self.syncServerURL
            configuration.syncUserToken = self.syncUserToken
            return configuration
        }

        internal static func fromRLMRealmConfiguration(rlmConfiguration: RLMRealmConfiguration) -> Configuration {
            var configuration = Configuration()
            configuration._path = rlmConfiguration.fileURL?.path
            configuration._inMemoryIdentifier = rlmConfiguration.inMemoryIdentifier
            configuration.encryptionKey = rlmConfiguration.encryptionKey
            configuration.readOnly = rlmConfiguration.readOnly
            configuration.schemaVersion = rlmConfiguration.schemaVersion
            configuration.migrationBlock = rlmConfiguration.migrationBlock.map { rlmMigration in
                return { migration, schemaVersion in
                    rlmMigration(migration.rlmMigration, schemaVersion)
                }
            }
            configuration.deleteRealmIfMigrationNeeded = rlmConfiguration.deleteRealmIfMigrationNeeded
            configuration.customSchema = rlmConfiguration.customSchema
            configuration.disableFormatUpgrade = rlmConfiguration.disableFormatUpgrade
            configuration.syncServerURL = rlmConfiguration.syncServerURL
            configuration.syncUserToken = rlmConfiguration.syncUserToken
            return configuration
        }
    }
}

// MARK: CustomStringConvertible

extension Realm.Configuration: CustomStringConvertible {
    /// Returns a human-readable description of the configuration.
    public var description: String {
        return gsub("\\ARLMRealmConfiguration",
                    template: "Realm.Configuration",
                    string: rlmConfiguration.description) ?? ""
    }
}<|MERGE_RESOLUTION|>--- conflicted
+++ resolved
@@ -62,13 +62,9 @@
         - parameter migrationBlock:     The block which migrates the Realm to the current version.
         - parameter deleteRealmIfMigrationNeeded: If `true`, recreate the Realm file with the provided
                                                   schema if a migration is required.
-<<<<<<< HEAD
-        - parameter objectTypes:        The subset of `Object` subclasses persisted in the Realm.
+        - parameter objectTypes:        The subset of `Object` subclasses managed by the Realm.
         - parameter syncServerURL:      The synchronization server URL.
         - parameter syncUserToken:       The user token used for synchronization.
-=======
-        - parameter objectTypes:        The subset of `Object` subclasses managed by the Realm.
->>>>>>> 9c978d96
         */
         public init(fileURL: NSURL? = NSURL(fileURLWithPath: RLMRealmPathForFile("default.realm"), isDirectory: false),
             inMemoryIdentifier: String? = nil,
