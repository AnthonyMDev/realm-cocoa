--- conflicted
+++ resolved
@@ -74,16 +74,10 @@
  Once the results have been evaluated or a notification block has been added, the results are eagerly kept up-to-date,
  with the work done to keep them up-to-date done on a background thread whenever possible.
 
-<<<<<<< HEAD
-Results cannot be created directly.
-*/
+ Results cannot be created directly.
+ */
 public final class Results<T: Object>: NSObject, NSFastEnumeration, ThreadConfined {
     // FIXME: Remove redundant conformance to `ThreadConfined` once bug SR-2146 is fixed.
-=======
- Results instances cannot be directly instantiated.
- */
-public final class Results<T: Object>: NSObject, NSFastEnumeration {
->>>>>>> 5aabe6bc
 
     internal let rlmResults: RLMResults<RLMObject>
 
@@ -219,8 +213,8 @@
 
     /**
      Returns a `Results` containing all objects matching the given predicate in the collection.
-
      - parameter predicate: The predicate with which to filter the objects.
+
      */
     public func filter(_ predicate: NSPredicate) -> Results<T> {
         return Results<T>(rlmResults.objects(with: predicate))
@@ -287,8 +281,8 @@
      Returns the sum of the values of a given property over all the results.
 
      - warning: Only a property whose type conforms to the `AddableType` protocol can be specified.
-
      - parameter property: The name of a property whose values should be summed.
+
      */
     public func sum<U: AddableType>(ofProperty property: String) -> U {
         return dynamicBridgeCast(fromObjectiveC: rlmResults.sum(ofProperty: property))
